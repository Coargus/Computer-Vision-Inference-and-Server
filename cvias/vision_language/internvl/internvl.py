"""CVIAS's Vision Language Module (InternVL)."""

import logging

import numpy as np
import torch
from cog_cv_abstraction.schema.detected_object import DetectedObject
from cog_cv_abstraction.vision_language._base import VisionLanguageModelBase
from PIL import Image
from torch.nn.functional import softmax
from transformers import AutoModel, AutoTokenizer

from cvias.common.utils_pypkg import install_requirements
from cvias.vision_language.internvl.from_src.utility import (
    assign_device_map,
    load_image,
    load_video_from_file,
    load_video_from_seq_of_frames,
    split_model,
)

install_requirements("internvl")

MODEL_PATH = {
    "InternVL2-40B": "HuggingFace Model",
    "InternVL2-8B": "HuggingFace Model",
    "InternVL2-2B": "HuggingFace Model",
}


class InternVL(VisionLanguageModelBase):
    """InternVL's Vision Language Model."""

    def __init__(
        self,
        model_name: str = "InternVL2-8B",
        multi_gpus: bool = False,
        device: int = 0,
    ) -> None:
        """Initialization the InternVL."""
        logging.info(
            (
                "You are using the model based on HuggingFace API.",
                "The model will be downloaded to the HuggingFace cache dir.",
            )
        )
        self.model_name = model_name
        self._path = f"OpenGVLab/{model_name}"
        self._num_gpus = torch.cuda.device_count()
        self.device = device
        if multi_gpus:
            device_map = split_model(model_name)
        else:
            device_map = assign_device_map(
                model_name=model_name, manual_gpu_id=device
            )
        self.model = AutoModel.from_pretrained(
            self._path,
            torch_dtype=torch.bfloat16,
            low_cpu_mem_usage=True,
            use_flash_attn=True,
            trust_remote_code=True,
            device_map=device_map,
        ).eval()
        self.model.apply(self.move_tensors_to_gpu)
        self.tokenizer = AutoTokenizer.from_pretrained(
            self._path, trust_remote_code=True, use_fast=False
        )

    def move_tensors_to_gpu(
        self,
        module: torch.nn.Module,
    ) -> None:
        """Move all tensors in the module to GPU if they are on the CPU."""
        for name, tensor in module.named_buffers():
            if isinstance(tensor, torch.Tensor) and tensor.device.type == "cpu":
                module.register_buffer(
                    name,
                    tensor.cuda(self.device),
                    persistent=False,
                )
        for _, param in module.named_parameters():
            if param.device.type == "cpu":
                param.data = param.data.cuda(self.device)

    def infer_with_image(
        self,
        language: str,
        image: np.ndarray | None = None,
        image_path: str | None = None,
        max_new_tokens: int = 1024,
        do_sample: bool = True,
    ) -> str:
        """Perform image inference with given video inputs."""
        assert (  # noqa: S101
            image is not None or image_path is not None
        ), "One of 'image' or 'image_path' must be defined."
        if image_path:
            image = Image.open(image_path).convert("RGB")
        else:
            image = Image.fromarray(image)
        # set the max number of tiles in `max_num`
        pixel_values = (
            load_image(image, max_num=12).to(torch.bfloat16).cuda(self.device)
        )
        generation_config = {
            "max_new_tokens": max_new_tokens,
            "do_sample": do_sample,
        }
        image_prefix = "<image>\n"
        language = image_prefix + language
        return self.model.chat(
            self.tokenizer, pixel_values, language, generation_config
        )

    def infer_with_video(
        self,
        language: str,
        seq_of_frames: list[np.ndarray] | None = None,
        video_path: str | None = None,
        max_new_tokens: int = 1024,
        do_sample: bool = True,
    ) -> str:
        """Perform image inference with given video inputs."""
        assert (  # noqa: S101
            seq_of_frames is not None or video_path is not None
        ), "One of 'seq_of_frames' or 'video_path' must be defined."
        generation_config = {
            "max_new_tokens": max_new_tokens,
            "do_sample": do_sample,
        }
        if video_path:
            pixel_values, num_patches_list = load_video_from_file(video_path)
        else:
            pixel_values, num_patches_list = load_video_from_seq_of_frames(
                seq_of_frames=seq_of_frames
            )
        video_prefix = "".join(
            [f"Frame{i+1}: <image>\n" for i in range(len(num_patches_list))]
        )
        language = video_prefix + language
        return self.model.chat(
            self.tokenizer,
            pixel_values,
            language,
            generation_config,
            num_patches_list=num_patches_list,
            history=None,
            return_history=True,
        )

    def detect(
        self,
        frame_img: np.ndarray,
        scene_description: str,
        threshold: float = 0.1,
    ) -> DetectedObject:
        """Detect objects in the given frame image.

        Args:
            frame_img (np.ndarray): The image frame to process.
            scene_description (str): Description of the scene.
            threshold (float): Detection threshold.

        Returns:
            DetectedObject: Detected objects with their details.
        """
        parsing_rule = [
            "You must only return a Yes or No, and not both, to any question asked. "  # noqa: E501
            "You must not include any other symbols, information, text, justification in your answer or repeat Yes or No multiple times.",  # noqa: E501
            "For example, if the question is 'Is there a cat present in the Image?', the answer must only be 'Yes' or 'No'.",  # noqa: E501
        ]
        parsing_rule = "\n".join(parsing_rule)
        prompt = (
            rf"Is there a {scene_description} present in the image? "
            f"[PARSING RULE]\n:{parsing_rule}"
        )

        response, confidence = self.infer_with_image_confidence(
            language=prompt, image=frame_img
        )
        # TODO: Add a check for the response to be Yes or NO or clean up response better  # noqa: E501
        if "yes" in response.lower():
            detected = True
            if confidence <= threshold:
                confidence = 0.0
                detected = False
            probability = confidence
        else:
            detected = False
            probability = 0.0
<<<<<<< HEAD
        
        #print(response)  # noqa: ERA001
=======

>>>>>>> 63bcbeab
        return DetectedObject(
            name=scene_description,
            model_name=self.model_name,
            confidence=round(confidence, 3),
            probability=round(probability, 3),
            number_of_detection=1,
            is_detected=detected,
        )

    def infer_with_image_confidence(
        self,
        language: str,
        image: np.ndarray | None = None,
        image_path: str | None = None,
        max_new_tokens: int = 1024,
        do_sample: bool = True,
    ) -> tuple[str, float]:
        """Perform image inference and return response with confidence score.

        Args:
            language (str): The input prompt or question.
            image (np.ndarray | None): The input image as a numpy array.
            image_path (str | None): Path to the input image file.
            max_new_tokens (int): Maximum number of new tokens to generate.
            do_sample (bool): Whether to use sampling for generation.

        Returns:
            tuple[str, float]: Generated response and confidence score.
        """
        if image_path:
            image = Image.open(image_path).convert("RGB")
        else:
            image = Image.fromarray(image)
        # set the max number of tiles in `max_num`
        pixel_values = (
            load_image(image, max_num=12).to(torch.bfloat16).cuda(self.device)
        )
        generation_config = {
            "max_new_tokens": max_new_tokens,
            "do_sample": do_sample,
        }
        image_prefix = "<image>\n"
        language = image_prefix + language

        return self.chat_with_confidence(
            self.tokenizer, pixel_values, language, generation_config
        )

    def chat_with_confidence(  # noqa: PLR0913
        self,
        tokenizer: AutoTokenizer,
        pixel_values: torch.Tensor,
        question: str,
        generation_config: dict,
        IMG_START_TOKEN: str = "<img>",  # noqa: N803, S107
        IMG_END_TOKEN: str = "</img>",  # noqa: N803, S107
        IMG_CONTEXT_TOKEN: str = "<IMG_CONTEXT>",  # noqa: N803, S107
        verbose: bool = False,
    ) -> tuple[str, float]:
        """Generate a response with confidence score for the given input.

        Args:
            tokenizer: The tokenizer to use.
            pixel_values: Image tensor input.
            question: The input question or prompt.
            generation_config: Configuration for text generation.
            IMG_START_TOKEN: Token to mark the start of an image.
            IMG_END_TOKEN: Token to mark the end of an image.
            IMG_CONTEXT_TOKEN: Token for image context.
            verbose: Whether to print verbose output.

        Returns:
            A tuple containing the generated response and its confidence score.
        """
        num_patches_list = (
            [pixel_values.shape[0]] if pixel_values is not None else []
        )

        assert pixel_values is None or len(pixel_values) == sum(  # noqa: S101
            num_patches_list
        )

        img_context_token_id = tokenizer.convert_tokens_to_ids(
            IMG_CONTEXT_TOKEN
        )
        self.model.img_context_token_id = img_context_token_id

        template = self.model.conv_template
        template.system_message = self.model.system_message
        eos_token_id = tokenizer.convert_tokens_to_ids(template.sep)

        template.append_message(template.roles[0], question)
        template.append_message(template.roles[1], None)
        query = template.get_prompt()

        if verbose and pixel_values is not None:
            image_bs = pixel_values.shape[0]
            print(f"dynamic ViT batch size: {image_bs}")  # noqa: T201

        for num_patches in num_patches_list:
            context_tokens = (
                IMG_CONTEXT_TOKEN * self.model.num_image_token * num_patches
            )
            image_tokens = IMG_START_TOKEN + context_tokens + IMG_END_TOKEN
            query = query.replace("<image>", image_tokens, 1)

        model_inputs = tokenizer(query, return_tensors="pt")
        input_ids = model_inputs["input_ids"].cuda(self.device)
        attention_mask = model_inputs["attention_mask"].cuda(self.device)
        generation_config["eos_token_id"] = eos_token_id
        generation_config["return_dict_in_generate"] = True
        generation_config["output_scores"] = True
        generation_config["output_logits"] = True
        generation_output = self.model.generate(
            pixel_values=pixel_values,
            input_ids=input_ids,
            attention_mask=attention_mask,
            **generation_config,
        )
        response = tokenizer.batch_decode(
            generation_output.sequences, skip_special_tokens=True
        )[0]
        response = response.split(template.sep)[0].strip()

        logits_to_compute = np.where(
            generation_output.sequences[0].detach().cpu().numpy()
            != eos_token_id
        )[0]
        confidence = 1.0
        for logit in logits_to_compute:
            token = generation_output.sequences[0, logit].item()
            prob = softmax(generation_output.logits[logit])[0, token]
            confidence = prob.item() * confidence

        return response, confidence<|MERGE_RESOLUTION|>--- conflicted
+++ resolved
@@ -189,12 +189,6 @@
         else:
             detected = False
             probability = 0.0
-<<<<<<< HEAD
-        
-        #print(response)  # noqa: ERA001
-=======
-
->>>>>>> 63bcbeab
         return DetectedObject(
             name=scene_description,
             model_name=self.model_name,
